/** The class implements the unreliable transport
    provided by Brunet; assuming that the node is connected to the network
 **/
using Brunet;
<<<<<<< HEAD
using Brunet.Dht;
namespace Ipop {
  public class BrunetTransport {
    protected Node _brunet_node;
    public Node Node {
      get {
	return _brunet_node;
      }
    }
    protected FDht _dht;
    public FDht Dht {
      get {
	return _dht;
      }
    }

    protected IPPacketHandler _ip_handler;

    public BrunetTransport(Node node) {
      _dht = null;
      _brunet_node = node;
    }
    public BrunetTransport(Node node, FDht dht) {
      _brunet_node = node;
      _dht = dht;
=======
using System.Net;
using System.Collections;
using System;

namespace Ipop {
  public class BrunetTransport {
    Node brunetNode;

    public BrunetTransport(Ethernet ether, string brunet_namespace, 
      NodeMapping node, EdgeListener []EdgeListeners, string [] DevicesToBind,
      ArrayList RemoteTAs, bool debug) {
      //local node
      AHAddress us = new AHAddress(IPOP_Common.GetHash(node.ip));
      Console.WriteLine("Generated address: {0}", us);
      brunetNode = new StructuredNode(us, brunet_namespace);

      //Where do we listen:
      IPAddress[] tas = Routines.GetIPTAs(DevicesToBind);

      foreach(EdgeListener item in EdgeListeners) {
        int port = 0;
        if(item.port_high != null && item.port_low != null && item.port == null) {
          int port_high = Int32.Parse(item.port_high);
          int port_low = Int32.Parse(item.port_low);
          Random random = new Random();
          port = (random.Next() % (port_high - port_low)) + port_low;
          }
        else
            port = Int32.Parse(item.port);
        if (item.type =="tcp") { 
            brunetNode.AddEdgeListener(new TcpEdgeListener(port, tas));
        }
        else if (item.type == "udp") {
            brunetNode.AddEdgeListener(new UdpEdgeListener(port , tas));
        }
        else if (item.type == "udp-as") {
            brunetNode.AddEdgeListener(new ASUdpEdgeListener(port, tas));
        }
        else {
          throw new Exception("Unrecognized transport: " + item.type);
        }
      }

      //Here is where we connect to some well-known Brunet endpoints
      brunetNode.RemoteTAs = RemoteTAs;

      //now try sending some messages out 
      //subscribe to the IP protocol packet

      IPPacketHandler ip_handler = new IPPacketHandler(ether, debug, node);
      brunetNode.Subscribe(AHPacket.Protocol.IP, ip_handler);

      brunetNode.Connect();
      System.Console.WriteLine("Called Connect");
>>>>>>> adbbfe2a
    }

    //method to send a packet out on the network
    public void SendPacket(AHAddress target, byte[] packet) {
      AHPacket p = new AHPacket(0, 30,   _brunet_node.Address,
        target, AHPacket.AHOptions.Exact,
        AHPacket.Protocol.IP, packet);
      _brunet_node.Send(p);
    }
    public void Resubscribe(IPPacketHandler ip_handler) {
      _brunet_node.Unsubscribe(AHPacket.Protocol.IP, _ip_handler);
      _ip_handler = ip_handler;
      _brunet_node.Subscribe(AHPacket.Protocol.IP, ip_handler);
    }

    public void Disconnect() {
      brunetNode.Disconnect();
    }
  }
}<|MERGE_RESOLUTION|>--- conflicted
+++ resolved
@@ -2,44 +2,28 @@
     provided by Brunet; assuming that the node is connected to the network
  **/
 using Brunet;
-<<<<<<< HEAD
 using Brunet.Dht;
-namespace Ipop {
-  public class BrunetTransport {
-    protected Node _brunet_node;
-    public Node Node {
-      get {
-	return _brunet_node;
-      }
-    }
-    protected FDht _dht;
-    public FDht Dht {
-      get {
-	return _dht;
-      }
-    }
-
-    protected IPPacketHandler _ip_handler;
-
-    public BrunetTransport(Node node) {
-      _dht = null;
-      _brunet_node = node;
-    }
-    public BrunetTransport(Node node, FDht dht) {
-      _brunet_node = node;
-      _dht = dht;
-=======
 using System.Net;
 using System.Collections;
 using System;
 
 namespace Ipop {
   public class BrunetTransport {
-    Node brunetNode;
+    public Node brunetNode;
+    Ethernet ether;
+    NodeMapping node;
+    IPPacketHandler ip_handler;
+    public FDht dht;
+    object sync;
+    bool debug;
 
     public BrunetTransport(Ethernet ether, string brunet_namespace, 
       NodeMapping node, EdgeListener []EdgeListeners, string [] DevicesToBind,
-      ArrayList RemoteTAs, bool debug) {
+      ArrayList RemoteTAs, bool debug, string dht_media ) {
+      this.node = node;
+      this.ether = ether;
+      sync = new object();
+      this.debug = debug;
       //local node
       AHAddress us = new AHAddress(IPOP_Common.GetHash(node.ip));
       Console.WriteLine("Generated address: {0}", us);
@@ -47,6 +31,10 @@
 
       //Where do we listen:
       IPAddress[] tas = Routines.GetIPTAs(DevicesToBind);
+
+#if IPOP_LOG
+	string listener_log = "BeginListener::::";
+#endif
 
       foreach(EdgeListener item in EdgeListeners) {
         int port = 0;
@@ -75,28 +63,42 @@
       //Here is where we connect to some well-known Brunet endpoints
       brunetNode.RemoteTAs = RemoteTAs;
 
+#if IPOP_LOG
+      _log.Debug("IGNORE");
+      _log.Debug(tmp_node.Address + "::::" + DateTime.UtcNow.Ticks
+        + "::::Connecting::::" + System.Net.Dns.GetHostName() + 
+        "::::" + listener_log);
+#endif
+
+      lock(sync) {
+        brunetNode.Connect();
+        System.Console.WriteLine("Called Connect");
+      }
+
       //now try sending some messages out 
       //subscribe to the IP protocol packet
-
-      IPPacketHandler ip_handler = new IPPacketHandler(ether, debug, node);
+      ip_handler = new IPPacketHandler(ether, debug, node);
       brunetNode.Subscribe(AHPacket.Protocol.IP, ip_handler);
 
-      brunetNode.Connect();
-      System.Console.WriteLine("Called Connect");
->>>>>>> adbbfe2a
+      if (dht_media == null || dht_media.Equals("disk")) {
+        dht = new FDht(brunetNode, EntryFactory.Media.Disk, 5);
+      } else if (dht_media.Equals("memory")) {
+        dht = new FDht(brunetNode, EntryFactory.Media.Memory, 5);
+      }
+    }
+
+    public void Update() {
+      brunetNode.Unsubscribe(AHPacket.Protocol.IP, ip_handler);
+      this.ip_handler = new IPPacketHandler(ether, debug, node);
+      brunetNode.Subscribe(AHPacket.Protocol.IP, ip_handler);
     }
 
     //method to send a packet out on the network
     public void SendPacket(AHAddress target, byte[] packet) {
-      AHPacket p = new AHPacket(0, 30,   _brunet_node.Address,
+      AHPacket p = new AHPacket(0, 30,   brunetNode.Address,
         target, AHPacket.AHOptions.Exact,
         AHPacket.Protocol.IP, packet);
-      _brunet_node.Send(p);
-    }
-    public void Resubscribe(IPPacketHandler ip_handler) {
-      _brunet_node.Unsubscribe(AHPacket.Protocol.IP, _ip_handler);
-      _ip_handler = ip_handler;
-      _brunet_node.Subscribe(AHPacket.Protocol.IP, ip_handler);
+      brunetNode.Send(p);
     }
 
     public void Disconnect() {
