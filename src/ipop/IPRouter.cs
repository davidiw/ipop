using System;
<<<<<<< HEAD
=======
using Brunet;
>>>>>>> adbbfe2a
using System.Text;
using System.Threading;
using System.Collections;
using System.Net.Sockets;
using System.Net;
using System.IO;
using System.Xml;
using System.Xml.Serialization;
<<<<<<< HEAD
using Mono.Security.Authenticode;
using Mono.Unix.Native;

using Brunet;
using Brunet.Dht;
using Brunet.Coordinate;

#if IPOP_LOG
using log4net;
using log4net.Config;
#endif

namespace Ipop {
  public class IPRouterConfig {
    public string ipop_namespace;
    public string brunet_namespace;
    public string dht_media;
    public string device;
    [XmlArrayItem (typeof(string), ElementName = "transport")]
    public string [] RemoteTAs;
    public EdgeListener [] EdgeListeners;
    public string IPConfig;
    public string DHCPServerIP;
    public string NodeAddress;
    public string Setup;
    public string Hostname;
    public string TapMAC;
    public StaticInfo StaticData;
    public DHCPInfo DHCPData;
  }

  public class StaticInfo {
    public string IPAddress;
    public string Netmask;
  }

  public class DHCPInfo {
    public string DHCPServerAddress;
    public string IPAddress;
    public string Netmask;
    public string Password;
  }

  public class EdgeListener {
    [XmlAttribute]
    public string type;
    public string port;
    public string port_hi;
    public string port_low;
  }

=======

namespace Ipop {
>>>>>>> adbbfe2a
  public class IPRouter {
#if IPOP_LOG
    private static readonly log4net.ILog _log =
    log4net.LogManager.GetLogger(System.Reflection.MethodBase.
                                 GetCurrentMethod().DeclaringType);
#endif
    //locking object
    private static object _sync = new object();

    //if debugging information is needed
    private static bool debug;
    //the class modeling the ethernet;
    private static Ethernet ether;
<<<<<<< HEAD
    //status 0 = inactive, 1 = active
    private static int status;

    //0 = inactive, 1 = active;
    private static int dhcp_client_status = 0;

=======
    private static bool dhcp, ethernet, brunet;
>>>>>>> adbbfe2a
    //Configuration Data
    private static IPRouterConfig config;
    private static ArrayList RemoteTAs;
    private static string ConfigFile;
<<<<<<< HEAD

    private static DHCPClient dhcp_client;

    private static BrunetTransport brunet;
    private static RoutingTable routes;
    
    private static Cache brunet_arp_cache;

    private static RouteMissHandler _route_miss_handler;

/*  Generic */

    private static void ReadConfiguration(string configFile) {
      XmlSerializer serializer = new XmlSerializer(typeof(IPRouterConfig));
      FileStream fs = new FileStream(configFile, FileMode.Open);
      config = (IPRouterConfig) serializer.Deserialize(fs);
      RemoteTAs = new ArrayList();
      foreach(string TA in config.RemoteTAs) {
        TransportAddress ta = new TransportAddress(TA);
        RemoteTAs.Add(ta);
      }
      fs.Close();
      if(config.NodeAddress == null) {
        RNGCryptoServiceProvider rng = new RNGCryptoServiceProvider();
        byte [] temp = new byte[Address.MemSize];
        rng.GetBytes(temp);
	temp[Address.MemSize -1] &= 0xFE;      

        config.NodeAddress = DHCPCommon.BytesToString(temp, ':');
        UpdateConfiguration(configFile);
      }
      if(config.Setup == null) {
        config.Setup = "auto";
=======
    private static NodeMapping node;
    private static byte []routerMAC;

/*  Generic */
    private static void BrunetStart() {
      if(node.brunet != null) {
        node.brunet.Disconnect();
/* Until Arijit adds a feature to Brunet */
        Thread.Sleep(5000);
>>>>>>> adbbfe2a
      }
      brunet = true;
      node.brunet = new BrunetTransport(ether, config.brunet_namespace,
        node, config.EdgeListeners, config.DevicesToBind, RemoteTAs, debug);
    }

<<<<<<< HEAD
    private static void UpdateConfiguration(string configFile) {
      FileStream fs = new FileStream(configFile, FileMode.OpenOrCreate, 
        FileAccess.Write);
      XmlSerializer serializer = new XmlSerializer(typeof(IPRouterConfig));
      serializer.Serialize(fs, config);
      fs.Close();
    }

    private static BigInteger GetHash(IPAddress addr) {
       //Console.WriteLine("The IP addr: {0}", addr);
       HashAlgorithm hashAlgo = HashAlgorithm.Create();
       //hashAlgo.HashSize = AHAddress.MemSize;
       //Console.WriteLine("hash size: {0}" + hashAlgo.HashSize);
       byte[] hash = hashAlgo.ComputeHash(addr.GetAddressBytes());
       hash[Address.MemSize -1] &= 0xFE;
       return new BigInteger(hash);
    }

    static void Start() {
      if (brunet != null) {
	//disconnect what may have already started
	brunet.Node.Disconnect();
      }
      //Should be active now
      status = 1;
      //Setup TAAuthorizer
      byte [] netmask = DHCPCommon.StringToBytes(Netmask, '.');
      int nm_value = (netmask[0] << 24) + (netmask[1] << 16) +
        (netmask[2] << 8) + netmask[3];
      int value = 0;
      for(value = 0; value < 32; value++)
        if((1 << value) == (nm_value & (1 << value)))
          break;
      value = 32 - value;
      TAAuthorizer ta_auth = new NetmaskTAAuthorizer(
        IPAddress.Parse(Virtual_IPAddress), value,
        TAAuthorizer.Decision.Deny, TAAuthorizer.Decision.Allow);
      //local node
      AHAddress us = new AHAddress(GetHash(IPAddress.Parse(Virtual_IPAddress)));
      Console.WriteLine("Generated address: {0}", us);
      //AHAddress us = new AHAddress(new BigInteger(Int32.Parse(args[1])));
      Node tmp_node = new StructuredNode(us, config.brunet_namespace);

      //Where do we listen:
      IPAddress[] tas = routines.GetIPTAs(Virtual_IPAddress);
#if IPOP_LOG
	string listener_log = "BeginListener::::";
#endif

      foreach(EdgeListener item in config.EdgeListeners) {
        int port = 0;
        if(item.port_hi != null && item.port_low != null && item.port == null) {
          int port_hi = Int32.Parse(item.port_hi);
          int port_low = Int32.Parse(item.port_low);
          Random random = new Random();
          port = (random.Next() % (port_hi - port_low)) + port_low;
        }
        else
            port = Int32.Parse(item.port);
#if IPOP_LOG
	listener_log += item.type + "::::" + port + "::::";
#endif	
        if (item.type =="tcp") { 
            tmp_node.AddEdgeListener(new TcpEdgeListener(port, tas, 
              ta_auth));
        }
        else if (item.type == "udp") {
            tmp_node.AddEdgeListener(new UdpEdgeListener(port , tas, 
              ta_auth));
        }
        else if (item.type == "udp-as") {
            tmp_node.AddEdgeListener(new ASUdpEdgeListener(port, tas, 
              ta_auth));
        }
        else {
          throw new Exception("Unrecognized transport: " + item.type);
        }
      }
#if IPOP_LOG
      listener_log += "EndListener";
#endif
      //Here is where we connect to some well-known Brunet endpoints
      tmp_node.RemoteTAs = RemoteTAs;


#if IPOP_LOG
      _log.Debug("IGNORE");
      _log.Debug(tmp_node.Address + "::::" + DateTime.UtcNow.Ticks
                 + "::::Connecting::::" + System.Net.Dns.GetHostName() + "::::" + listener_log);
#endif 
      lock (_sync) {
	tmp_node.Connect();
	System.Console.WriteLine("Called Connect");
	brunet = new BrunetTransport(tmp_node);
      }

      //subscribe to the IP protocol packet
      IPPacketHandler ip_handler = new IPPacketHandler(ether, debug, 
						       IPAddress.Parse(Virtual_IPAddress));
      brunet.Resubscribe(ip_handler);
      //return brunet;
    }
    static void RandomStart() {
      //Should be active now
      status = 1;
      
      //local node
      AHAddress us = new AHAddress(DHCPCommon.StringToBytes(config.NodeAddress, ':'));      
      Console.WriteLine("Generated address: {0}", us);
      //AHAddress us = new AHAddress(new BigInteger(Int32.Parse(args[1])));
      Node tmp_node = new StructuredNode(us, config.brunet_namespace);

      //Where do we listen:
      IPAddress[] tas = routines.GetIPTAs(Virtual_IPAddress);
#if IPOP_LOG
	string listener_log = "BeginListener::::";
#endif

      foreach(EdgeListener item in config.EdgeListeners) {
        int port = 0;
        if(item.port_hi != null && item.port_low != null && item.port == null) {
          int port_hi = Int32.Parse(item.port_hi);
          int port_low = Int32.Parse(item.port_low);
          Random random = new Random();
          port = (random.Next() % (port_hi - port_low)) + port_low;
        }
        else
            port = Int32.Parse(item.port);
#if IPOP_LOG
	listener_log += item.type + "::::" + port + "::::";
#endif	
        if (item.type =="tcp") { 
	  tmp_node.AddEdgeListener(new TcpEdgeListener(port, tas)); 
        }
        else if (item.type == "udp") {
	  tmp_node.AddEdgeListener(new UdpEdgeListener(port , tas)); 
        }
        else if (item.type == "udp-as") {
	  tmp_node.AddEdgeListener(new ASUdpEdgeListener(port, tas));
        }
        else {
          throw new Exception("Unrecognized transport: " + item.type);
        }
      }
#if IPOP_LOG
      listener_log += "EndListener";
#endif
      //Here is where we connect to some well-known Brunet endpoints
      tmp_node.RemoteTAs = RemoteTAs;

      //following line of code enables DHT support inside the IPRouter
      FDht dht = null;
      if (config.dht_media == null || config.dht_media.Equals("disk")) {
        dht = new FDht(tmp_node, EntryFactory.Media.Disk, 5);
      } else if (config.dht_media.Equals("memory")) {
        dht = new FDht(tmp_node, EntryFactory.Media.Memory, 5);
      }
      //install an NCService on the node
      NCService nc = new NCService();
      nc.InstallOnNode(tmp_node);
#if IPOP_LOG
      _log.Debug("IGNORE");
      _log.Debug(tmp_node.Address + "::::" + DateTime.UtcNow.Ticks
                 + "::::Connecting::::" + System.Net.Dns.GetHostName() + "::::" + listener_log);
#endif   
      lock(_sync) {
	tmp_node.Connect();
	System.Console.WriteLine("Called Connect");
	brunet = new BrunetTransport(tmp_node, dht);
      }
      //subscribe to the IP protocol packet
      IPPacketHandler ip_handler = new IPPacketHandler(ether, debug,
						       IPAddress.Parse(Virtual_IPAddress));
      brunet.Resubscribe(ip_handler);
      //return brunet;
    }

    private static void ProcessDHCP(object arg)
    {
      byte[] buffer = (byte[]) arg;
=======
    private static bool ARPHandler(byte []packet) {
      string TargetIPAddress = "";
      for(int i = 0; i < 3; i++)  
        TargetIPAddress += packet[14+i].ToString() + ".";
      TargetIPAddress += packet[17].ToString();

      /* Must return nothing if the node is checking availability of IPs */
      /* Or he is looking himself up. */
      if(((node.ip != null) && node.ip.Equals(TargetIPAddress)) || 
        TargetIPAddress.Equals("255.255.255.255") || 
        TargetIPAddress.Equals("0.0.0.0"))
        return false;

      byte [] replyPacket = new byte[packet.Length];
      /* Same base */
      Array.Copy(packet, 0, replyPacket, 0, 7);
      /* ARP Reply */
      replyPacket[7] = 2;
      /* Source MAC Address */
      Array.Copy(routerMAC, 0, replyPacket, 8, 6);
      /* Source IP Address */
      Array.Copy(packet, 24, replyPacket, 14, 4);
      /* Target MAC Address */
      byte []dstMACAddr = new byte[6];
      Array.Copy(packet, 8, dstMACAddr, 0, 6);
      Array.Copy(packet, 8, replyPacket, 18, 6);
      /* Target IP Address */
      if(packet[14] == 0) {
        for (int i = 0; i < 4; i++) {
          replyPacket[24+i] = 0xFF;
        }
      }
      else {
        Array.Copy(packet, 14, replyPacket, 24, 4);
      }
      ether.SendPacket(replyPacket, 0x806, dstMACAddr);
      return true;
    }

    private static void ProcessDHCP(byte []buffer) {
>>>>>>> adbbfe2a
      DHCPPacket dhcpPacket = new DHCPPacket(buffer);
      /* Create new DHCPPacket, parse the bytes, add relevant data, 
          and send to DHCP Server */
      dhcpPacket.DecodePacket();
      dhcpPacket.decodedPacket.brunet_namespace = config.brunet_namespace;
      dhcpPacket.decodedPacket.ipop_namespace = config.ipop_namespace;

      if (config.IPConfig == "dhcp-dht") {
	//byte[] temp = new byte[Address.MemSize];
	//brunet.Node.Address.CopyTo(temp);
	//dhcpPacket.decodedPacket.NodeAddress = DHCPCommon.BytesToString(temp, ':');
	dhcpPacket.decodedPacket.NodeAddress = config.NodeAddress;
	if (config.DHCPData != null) {
	  dhcpPacket.decodedPacket.yiaddr = IPAddress.Parse(config.DHCPData.IPAddress).GetAddressBytes();
	  dhcpPacket.decodedPacket.StoredPassword = config.DHCPData.Password;
	}
      } else if (config.IPConfig == "dhcp") {
	dhcpPacket.decodedPacket.NodeAddress = config.NodeAddress;
      }

      /* DHCP Server returns our incoming packet, which we decode, if it
          is successful, we continue, otherwise we fail and print out a message */
      DHCPPacket returnPacket = null;
      string response = null;
      try {
        returnPacket = new DHCPPacket(
				      dhcp_client.SendMessage(dhcpPacket.decodedPacket));
      }
      catch (Exception e)
      {
        System.Console.WriteLine(e);
        response = e.ToString();
      }
      if(returnPacket != null &&
        returnPacket.decodedPacket.return_message == "Success") {
        /* Convert the packet into byte format, run Arp and Route updater */
<<<<<<< HEAD
	returnPacket.EncodePacket();
	ether.SendPacket(returnPacket.packet, 0x800);
        /* Do we have a new IP address, if so (re)start Brunet */
	string newAddress = DHCPCommon.BytesToString(
						     returnPacket.decodedPacket.yiaddr, '.');
        String newNetmask = DHCPCommon.BytesToString(((DHCPOption) returnPacket.
						      decodedPacket.options[1]).byte_value, '.');

	bool changed = false;
	if (Virtual_IPAddress == null || Virtual_IPAddress != newAddress ||
	    newNetmask != Netmask) {
	  changed = true;
	}

	Netmask = newNetmask;
	Virtual_IPAddress = newAddress;
	config.DHCPData.IPAddress = Virtual_IPAddress;
	config.DHCPData.Netmask = Netmask;
	config.DHCPData.Password = returnPacket.decodedPacket.StoredPassword;
	UpdateConfiguration(ConfigFile);

	if (changed) {
	  if (config.IPConfig == "dhcp") {
	    Start();
	    routes = new RoutingTable();
	  } else if (config.IPConfig == "dhcp-dht") {
	    //we will need to register a few handlers
	    if (config.IPConfig == "dhcp-dht") {
	      IPPacketHandler ip_handler = new IPPacketHandler(ether, debug,
							       IPAddress.Parse(Virtual_IPAddress));
	      brunet.Resubscribe(ip_handler);
	    }
	  }
	}
	// if(config.Setup == "auto") {
// 	  if(config.Hostname == null)
// 	    routines.SetHostname(routines.DHCPGetHostname(Virtual_IPAddress));
// 	  else
// 	    routines.SetHostname(config.Hostname);
// 	}
=======
         returnPacket.EncodePacket();
         ether.SendPacket(returnPacket.packet, 0x800, node.mac);
        /* Do we have a new IP address, if so (re)start Brunet */
         string newAddress = IPOP_Common.BytesToString(
          returnPacket.decodedPacket.yiaddr, '.');
        String newNetmask = IPOP_Common.BytesToString(((DHCPOption) 
          returnPacket.decodedPacket.options[1]).byte_value, '.');
        if(node.ip == null || node.ip.ToString() != newAddress || 
          node.netmask !=  newNetmask) {
          node.netmask = newNetmask;
          node.ip = IPAddress.Parse(newAddress);
          config.AddressData.IPAddress = newAddress;
          config.AddressData.Netmask = node.netmask;
          IPRouterConfigHandler.Write(ConfigFile, config);
          BrunetStart();
        }
>>>>>>> adbbfe2a
      }
      else {
        if (returnPacket != null)
          response = returnPacket.decodedPacket.return_message;
        /* Not a success, means we can't continue on, sorry, 
           print the friendly server message */
        Console.WriteLine("The DHCP Server has a message to share with you...");
        Console.WriteLine("\n" + response);
        Console.WriteLine("\nSorry, this program will sleep and try again later.");
        Thread.Sleep(600);
      }
      //reset the status back to "inactive"
      dhcp_client_status = 0;
    }

    /** This function provides for updations to the brunet ARP table during miss
     *  handling. 
     */
    public static void RouteMissCallback(IPAddress ip, Address target) {
      brunet_arp_cache.Add(ip, target);
    }

    /** This function allows to gracefully disconnect a node on a keyboard interrupt
     */
    private static void InterruptHandler(int signal) {
      Console.Error.WriteLine("Receiving signal: {0}. Exiting", signal);
      if (brunet != null && brunet.Node != null) {
	brunet.Node.Disconnect();
      }
      Console.WriteLine("Exiting....");
      Thread.Sleep(5000);
      Environment.Exit(1);
    }


    static void Main(string []args) {
      //configuration file 
      if (args.Length < 1) {
        Console.WriteLine("please specify the configuration file name...");
        Environment.Exit(0);
      }
      ConfigFile = args[0];

#if IPOP_LOG
      if (args.Length < 2) {
        Console.WriteLine("please specify the full path to the Logger " + 
          "configuration file...");
        Environment.Exit(1);
      }
      XmlConfigurator.Configure(new System.IO.FileInfo(args[1]));
#endif

      config = IPRouterConfigHandler.Read(ConfigFile);
      RemoteTAs = new ArrayList();
      foreach(string TA in config.RemoteTAs) {
        TransportAddress ta = new TransportAddress(TA);
        RemoteTAs.Add(ta);
      }

<<<<<<< HEAD
      //register an appropriate signal handler here
      Stdlib.signal(Signum.SIGINT, new SignalHandler(InterruptHandler));

      routines = new OSDependent();
=======
      if(config.NodeAddress == null) {
        byte [] temp = IPOP_Common.GenerateAddress();
        config.NodeAddress = IPOP_Common.BytesToString(temp, ':');
        IPRouterConfigHandler.Write(ConfigFile, config);
      }

      debug = false;
      if (args.Length == 3)
        debug = true;

      routerMAC = new byte[]{0xFE, 0xFD, 0, 0, 0, 0};

>>>>>>> adbbfe2a
      System.Console.WriteLine("IPRouter starting up...");
      ether = new Ethernet(config.device, routerMAC);
      if (ether.Open() < 0) {
        Console.WriteLine("unable to set up the tap");
        return;
      }

      node = new NodeMapping();
      dhcp = false;
      if(config.AddressData != null && config.AddressData.DHCPServerAddress != null) {
        DHCPClient.DHCPInit(config.AddressData.DHCPServerAddress);
        dhcp = true;
      }

      if(config.AddressData != null && config.AddressData.IPAddress != null 
        && config.AddressData.Netmask != null) {
        node.ip = IPAddress.Parse(config.AddressData.IPAddress);
        node.netmask = config.AddressData.Netmask;
        //setup Brunet node
<<<<<<< HEAD
        Start();
        //build a new routes table and populate it artificially
        routes = new RoutingTable();
      } else if (config.IPConfig == "dhcp") {
	//in this case we start the Brunet node upfront
        Nameservers = routines.GetNameservers();
        dhcp_client = new SoapDHCPClient(config.DHCPData.DHCPServerAddress);
        if(config.DHCPData.IPAddress != null && config.DHCPData.Netmask != null) {
          Virtual_IPAddress = config.DHCPData.IPAddress;
          Netmask = config.DHCPData.Netmask;
	  Start();
          routes = new RoutingTable();
          if(config.Setup == "auto") {
            if(config.Hostname == null)
              routines.SetHostname(routines.DHCPGetHostname(Virtual_IPAddress));
            else
              routines.SetHostname(config.Hostname);
          }
        }
        else {
          Virtual_IPAddress = null;
          Netmask = null;
        }
      } else if (config.IPConfig == "dhcp-dht") {
	Nameservers = routines.GetNameservers();
        if (config.DHCPData.IPAddress != null && config.DHCPData.Netmask != null) {
          Virtual_IPAddress = config.DHCPData.IPAddress;
          Netmask = config.DHCPData.Netmask;	  
	}
	RandomStart();
	dhcp_client = new DhtDHCPClient(brunet.Dht);
	routes = new RoutingTable();
	brunet_arp_cache = new Cache(100);
	RouteMissHandler.RouteMissDelegate dlgt =
	  new RouteMissHandler.RouteMissDelegate(RouteMissCallback);
	
	_route_miss_handler = new RouteMissHandler(brunet.Dht, config.ipop_namespace, dlgt);
      }
      // else wait for dhcp packet below
=======
        BrunetStart();
      }
>>>>>>> adbbfe2a

      ethernet = false;
      brunet = false;
      //start the asynchronous communication now
      while(true) {
        //now the packet
	Console.WriteLine("reading a packet out");
        byte [] packet = ether.ReceivePacket();
        //Console.WriteLine("read a packet of length: {0}", packet.Length);
        if (packet == null) {
          Console.WriteLine("error reading packet from ethernet");
          continue;
        }
/* We should really be checking each and every packet, but for simplicity sake
   we will only check until we are satisfied! */
        else if(!ethernet) {
          node.mac = new byte[6];
          Array.Copy(packet, 6, node.mac, 0, 6);
          ethernet = true;
        }

        int type = (packet[12] << 8) + packet[13];
        /*  ARP Packet Handler */
        byte [] buffer = null;

        if(type == 0x806 || type == 0x800) {
          buffer =  new byte[packet.Length - 14];
          Array.Copy(packet, 14, buffer, 0, buffer.Length);
        }
        else
          continue;

        if(type == 0x806) {
          ARPHandler(buffer);
          continue;
        }

        /*  End Arp */

        /* else if(type == 0x800) */

        IPAddress srcAddr = IPPacketParser.SrcAddr(buffer);
        System.Console.WriteLine(node.ip + " " + srcAddr);
        if(!srcAddr.Equals(IPAddress.Parse("0.0.0.0")) && (node.ip == null || !node.ip.Equals(srcAddr))) {
          Console.WriteLine("Switching IP Address " + node.ip + " with " + srcAddr);
          node.ip = srcAddr;
          BrunetStart();
        }

        IPAddress destAddr = IPPacketParser.DestAddr(buffer);
        int destPort = (buffer[22] << 8) + buffer[23];
        int srcPort = (buffer[20] << 8) + buffer[21];
        int protocol = buffer[9];

        if (debug) {
          Console.WriteLine("Outgoing {0} packet::IP src: {1}:{2}," + 
            "IP dst: {3}:{4}", protocol, srcAddr, srcPort, destAddr,
            destPort);
        }

<<<<<<< HEAD
        if(srcPort == 68 && destPort == 67 && protocol == 17 && 
          (config.IPConfig == "dhcp" || config.IPConfig == "dhcp-dht")) {
          if (debug) 
=======
        if(srcPort == 68 && destPort == 67 && protocol == 17 && dhcp) {
          if (debug)
>>>>>>> adbbfe2a
            Console.WriteLine("DHCP Packet");
	  Console.WriteLine("dhcp packet");
	  if (dhcp_client_status == 1) {
	    continue;
	  }
	  dhcp_client_status = 1;
	  ThreadPool.QueueUserWorkItem(new WaitCallback(ProcessDHCP), (object) buffer);
	  continue;
        }
<<<<<<< HEAD
	if (routes == null) {
	  Console.WriteLine("routes is null");
	}
	
        if(status == 1) {
	  AHAddress target = null;
	  if (config.IPConfig == "dhcp" || config.IPConfig == "static") { 
	    target = (AHAddress) routes.SearchRoute(destAddr);
	    if (target == null) {
	      target = new AHAddress(GetHash(destAddr));
	      routes.AddRoute(destAddr, target);
	    }
	  } else if (config.IPConfig == "dhcp-dht") {
	    target = (AHAddress) brunet_arp_cache.Get(destAddr);
	    if (target == null) {
	      Console.WriteLine("Incurring a route miss for virtual ip: {0}", destAddr);
	      _route_miss_handler.HandleRouteMiss(destAddr);
	      //in this case we cannot handle the packet right away
	      continue;
	    }
	  }
	  
=======
        else if(brunet) {
          AHAddress target = new AHAddress(IPOP_Common.GetHash(destAddr));
>>>>>>> adbbfe2a
          if (debug) {
            Console.WriteLine("Brunet destination ID: {0}", target);
          }
          node.brunet.SendPacket(target, buffer);
        }
      }
    }
  }
}<|MERGE_RESOLUTION|>--- conflicted
+++ resolved
@@ -1,8 +1,6 @@
 using System;
-<<<<<<< HEAD
-=======
 using Brunet;
->>>>>>> adbbfe2a
+using Brunet.Dht;
 using System.Text;
 using System.Threading;
 using System.Collections;
@@ -11,13 +9,7 @@
 using System.IO;
 using System.Xml;
 using System.Xml.Serialization;
-<<<<<<< HEAD
-using Mono.Security.Authenticode;
 using Mono.Unix.Native;
-
-using Brunet;
-using Brunet.Dht;
-using Brunet.Coordinate;
 
 #if IPOP_LOG
 using log4net;
@@ -25,112 +17,29 @@
 #endif
 
 namespace Ipop {
-  public class IPRouterConfig {
-    public string ipop_namespace;
-    public string brunet_namespace;
-    public string dht_media;
-    public string device;
-    [XmlArrayItem (typeof(string), ElementName = "transport")]
-    public string [] RemoteTAs;
-    public EdgeListener [] EdgeListeners;
-    public string IPConfig;
-    public string DHCPServerIP;
-    public string NodeAddress;
-    public string Setup;
-    public string Hostname;
-    public string TapMAC;
-    public StaticInfo StaticData;
-    public DHCPInfo DHCPData;
-  }
-
-  public class StaticInfo {
-    public string IPAddress;
-    public string Netmask;
-  }
-
-  public class DHCPInfo {
-    public string DHCPServerAddress;
-    public string IPAddress;
-    public string Netmask;
-    public string Password;
-  }
-
-  public class EdgeListener {
-    [XmlAttribute]
-    public string type;
-    public string port;
-    public string port_hi;
-    public string port_low;
-  }
-
-=======
-
-namespace Ipop {
->>>>>>> adbbfe2a
   public class IPRouter {
 #if IPOP_LOG
     private static readonly log4net.ILog _log =
     log4net.LogManager.GetLogger(System.Reflection.MethodBase.
                                  GetCurrentMethod().DeclaringType);
 #endif
-    //locking object
-    private static object _sync = new object();
-
     //if debugging information is needed
     private static bool debug;
     //the class modeling the ethernet;
     private static Ethernet ether;
-<<<<<<< HEAD
-    //status 0 = inactive, 1 = active
-    private static int status;
-
-    //0 = inactive, 1 = active;
-    private static int dhcp_client_status = 0;
-
-=======
-    private static bool dhcp, ethernet, brunet;
->>>>>>> adbbfe2a
+    private static bool ethernet;
     //Configuration Data
     private static IPRouterConfig config;
     private static ArrayList RemoteTAs;
     private static string ConfigFile;
-<<<<<<< HEAD
-
-    private static DHCPClient dhcp_client;
-
-    private static BrunetTransport brunet;
-    private static RoutingTable routes;
-    
-    private static Cache brunet_arp_cache;
-
-    private static RouteMissHandler _route_miss_handler;
-
-/*  Generic */
-
-    private static void ReadConfiguration(string configFile) {
-      XmlSerializer serializer = new XmlSerializer(typeof(IPRouterConfig));
-      FileStream fs = new FileStream(configFile, FileMode.Open);
-      config = (IPRouterConfig) serializer.Deserialize(fs);
-      RemoteTAs = new ArrayList();
-      foreach(string TA in config.RemoteTAs) {
-        TransportAddress ta = new TransportAddress(TA);
-        RemoteTAs.Add(ta);
-      }
-      fs.Close();
-      if(config.NodeAddress == null) {
-        RNGCryptoServiceProvider rng = new RNGCryptoServiceProvider();
-        byte [] temp = new byte[Address.MemSize];
-        rng.GetBytes(temp);
-	temp[Address.MemSize -1] &= 0xFE;      
-
-        config.NodeAddress = DHCPCommon.BytesToString(temp, ':');
-        UpdateConfiguration(configFile);
-      }
-      if(config.Setup == null) {
-        config.Setup = "auto";
-=======
     private static NodeMapping node;
     private static byte []routerMAC;
+
+/*  DHT added code */
+
+    private static DHCPClient dhcpClient;
+    private static Cache brunet_arp_cache;
+    private static RouteMissHandler route_miss_handler;
 
 /*  Generic */
     private static void BrunetStart() {
@@ -138,195 +47,17 @@
         node.brunet.Disconnect();
 /* Until Arijit adds a feature to Brunet */
         Thread.Sleep(5000);
->>>>>>> adbbfe2a
-      }
-      brunet = true;
+      }
       node.brunet = new BrunetTransport(ether, config.brunet_namespace,
-        node, config.EdgeListeners, config.DevicesToBind, RemoteTAs, debug);
-    }
-
-<<<<<<< HEAD
-    private static void UpdateConfiguration(string configFile) {
-      FileStream fs = new FileStream(configFile, FileMode.OpenOrCreate, 
-        FileAccess.Write);
-      XmlSerializer serializer = new XmlSerializer(typeof(IPRouterConfig));
-      serializer.Serialize(fs, config);
-      fs.Close();
-    }
-
-    private static BigInteger GetHash(IPAddress addr) {
-       //Console.WriteLine("The IP addr: {0}", addr);
-       HashAlgorithm hashAlgo = HashAlgorithm.Create();
-       //hashAlgo.HashSize = AHAddress.MemSize;
-       //Console.WriteLine("hash size: {0}" + hashAlgo.HashSize);
-       byte[] hash = hashAlgo.ComputeHash(addr.GetAddressBytes());
-       hash[Address.MemSize -1] &= 0xFE;
-       return new BigInteger(hash);
-    }
-
-    static void Start() {
-      if (brunet != null) {
-	//disconnect what may have already started
-	brunet.Node.Disconnect();
-      }
-      //Should be active now
-      status = 1;
-      //Setup TAAuthorizer
-      byte [] netmask = DHCPCommon.StringToBytes(Netmask, '.');
-      int nm_value = (netmask[0] << 24) + (netmask[1] << 16) +
-        (netmask[2] << 8) + netmask[3];
-      int value = 0;
-      for(value = 0; value < 32; value++)
-        if((1 << value) == (nm_value & (1 << value)))
-          break;
-      value = 32 - value;
-      TAAuthorizer ta_auth = new NetmaskTAAuthorizer(
-        IPAddress.Parse(Virtual_IPAddress), value,
-        TAAuthorizer.Decision.Deny, TAAuthorizer.Decision.Allow);
-      //local node
-      AHAddress us = new AHAddress(GetHash(IPAddress.Parse(Virtual_IPAddress)));
-      Console.WriteLine("Generated address: {0}", us);
-      //AHAddress us = new AHAddress(new BigInteger(Int32.Parse(args[1])));
-      Node tmp_node = new StructuredNode(us, config.brunet_namespace);
-
-      //Where do we listen:
-      IPAddress[] tas = routines.GetIPTAs(Virtual_IPAddress);
-#if IPOP_LOG
-	string listener_log = "BeginListener::::";
-#endif
-
-      foreach(EdgeListener item in config.EdgeListeners) {
-        int port = 0;
-        if(item.port_hi != null && item.port_low != null && item.port == null) {
-          int port_hi = Int32.Parse(item.port_hi);
-          int port_low = Int32.Parse(item.port_low);
-          Random random = new Random();
-          port = (random.Next() % (port_hi - port_low)) + port_low;
-        }
-        else
-            port = Int32.Parse(item.port);
-#if IPOP_LOG
-	listener_log += item.type + "::::" + port + "::::";
-#endif	
-        if (item.type =="tcp") { 
-            tmp_node.AddEdgeListener(new TcpEdgeListener(port, tas, 
-              ta_auth));
-        }
-        else if (item.type == "udp") {
-            tmp_node.AddEdgeListener(new UdpEdgeListener(port , tas, 
-              ta_auth));
-        }
-        else if (item.type == "udp-as") {
-            tmp_node.AddEdgeListener(new ASUdpEdgeListener(port, tas, 
-              ta_auth));
-        }
-        else {
-          throw new Exception("Unrecognized transport: " + item.type);
-        }
-      }
-#if IPOP_LOG
-      listener_log += "EndListener";
-#endif
-      //Here is where we connect to some well-known Brunet endpoints
-      tmp_node.RemoteTAs = RemoteTAs;
-
-
-#if IPOP_LOG
-      _log.Debug("IGNORE");
-      _log.Debug(tmp_node.Address + "::::" + DateTime.UtcNow.Ticks
-                 + "::::Connecting::::" + System.Net.Dns.GetHostName() + "::::" + listener_log);
-#endif 
-      lock (_sync) {
-	tmp_node.Connect();
-	System.Console.WriteLine("Called Connect");
-	brunet = new BrunetTransport(tmp_node);
-      }
-
-      //subscribe to the IP protocol packet
-      IPPacketHandler ip_handler = new IPPacketHandler(ether, debug, 
-						       IPAddress.Parse(Virtual_IPAddress));
-      brunet.Resubscribe(ip_handler);
-      //return brunet;
-    }
-    static void RandomStart() {
-      //Should be active now
-      status = 1;
-      
-      //local node
-      AHAddress us = new AHAddress(DHCPCommon.StringToBytes(config.NodeAddress, ':'));      
-      Console.WriteLine("Generated address: {0}", us);
-      //AHAddress us = new AHAddress(new BigInteger(Int32.Parse(args[1])));
-      Node tmp_node = new StructuredNode(us, config.brunet_namespace);
-
-      //Where do we listen:
-      IPAddress[] tas = routines.GetIPTAs(Virtual_IPAddress);
-#if IPOP_LOG
-	string listener_log = "BeginListener::::";
-#endif
-
-      foreach(EdgeListener item in config.EdgeListeners) {
-        int port = 0;
-        if(item.port_hi != null && item.port_low != null && item.port == null) {
-          int port_hi = Int32.Parse(item.port_hi);
-          int port_low = Int32.Parse(item.port_low);
-          Random random = new Random();
-          port = (random.Next() % (port_hi - port_low)) + port_low;
-        }
-        else
-            port = Int32.Parse(item.port);
-#if IPOP_LOG
-	listener_log += item.type + "::::" + port + "::::";
-#endif	
-        if (item.type =="tcp") { 
-	  tmp_node.AddEdgeListener(new TcpEdgeListener(port, tas)); 
-        }
-        else if (item.type == "udp") {
-	  tmp_node.AddEdgeListener(new UdpEdgeListener(port , tas)); 
-        }
-        else if (item.type == "udp-as") {
-	  tmp_node.AddEdgeListener(new ASUdpEdgeListener(port, tas));
-        }
-        else {
-          throw new Exception("Unrecognized transport: " + item.type);
-        }
-      }
-#if IPOP_LOG
-      listener_log += "EndListener";
-#endif
-      //Here is where we connect to some well-known Brunet endpoints
-      tmp_node.RemoteTAs = RemoteTAs;
-
-      //following line of code enables DHT support inside the IPRouter
-      FDht dht = null;
-      if (config.dht_media == null || config.dht_media.Equals("disk")) {
-        dht = new FDht(tmp_node, EntryFactory.Media.Disk, 5);
-      } else if (config.dht_media.Equals("memory")) {
-        dht = new FDht(tmp_node, EntryFactory.Media.Memory, 5);
-      }
-      //install an NCService on the node
-      NCService nc = new NCService();
-      nc.InstallOnNode(tmp_node);
-#if IPOP_LOG
-      _log.Debug("IGNORE");
-      _log.Debug(tmp_node.Address + "::::" + DateTime.UtcNow.Ticks
-                 + "::::Connecting::::" + System.Net.Dns.GetHostName() + "::::" + listener_log);
-#endif   
-      lock(_sync) {
-	tmp_node.Connect();
-	System.Console.WriteLine("Called Connect");
-	brunet = new BrunetTransport(tmp_node, dht);
-      }
-      //subscribe to the IP protocol packet
-      IPPacketHandler ip_handler = new IPPacketHandler(ether, debug,
-						       IPAddress.Parse(Virtual_IPAddress));
-      brunet.Resubscribe(ip_handler);
-      //return brunet;
-    }
-
-    private static void ProcessDHCP(object arg)
-    {
-      byte[] buffer = (byte[]) arg;
-=======
+        node, config.EdgeListeners, config.DevicesToBind, RemoteTAs, debug,
+        config.dht_media);
+      brunet_arp_cache = new Cache(100);
+      RouteMissHandler.RouteMissDelegate dlgt =
+        new RouteMissHandler.RouteMissDelegate(RouteMissCallback);
+      route_miss_handler = new RouteMissHandler(node.brunet.dht,
+        config.ipop_namespace, dlgt);
+    }
+
     private static bool ARPHandler(byte []packet) {
       string TargetIPAddress = "";
       for(int i = 0; i < 3; i++)  
@@ -366,26 +97,21 @@
       return true;
     }
 
-    private static void ProcessDHCP(byte []buffer) {
->>>>>>> adbbfe2a
+    private static void ProcessDHCP(object arg) {
+      byte[] buffer = (byte[]) arg;
       DHCPPacket dhcpPacket = new DHCPPacket(buffer);
       /* Create new DHCPPacket, parse the bytes, add relevant data, 
           and send to DHCP Server */
       dhcpPacket.DecodePacket();
       dhcpPacket.decodedPacket.brunet_namespace = config.brunet_namespace;
       dhcpPacket.decodedPacket.ipop_namespace = config.ipop_namespace;
-
-      if (config.IPConfig == "dhcp-dht") {
-	//byte[] temp = new byte[Address.MemSize];
-	//brunet.Node.Address.CopyTo(temp);
-	//dhcpPacket.decodedPacket.NodeAddress = DHCPCommon.BytesToString(temp, ':');
-	dhcpPacket.decodedPacket.NodeAddress = config.NodeAddress;
-	if (config.DHCPData != null) {
-	  dhcpPacket.decodedPacket.yiaddr = IPAddress.Parse(config.DHCPData.IPAddress).GetAddressBytes();
-	  dhcpPacket.decodedPacket.StoredPassword = config.DHCPData.Password;
-	}
-      } else if (config.IPConfig == "dhcp") {
-	dhcpPacket.decodedPacket.NodeAddress = config.NodeAddress;
+      dhcpPacket.decodedPacket.NodeAddress = config.NodeAddress;
+
+      if (config.DhtDHCP && config.AddressData.IPAddress != null &&
+        config.AddressData.Password != null) {
+        dhcpPacket.decodedPacket.yiaddr = 
+          IPAddress.Parse(config.AddressData.IPAddress).GetAddressBytes();
+        dhcpPacket.decodedPacket.StoredPassword = config.AddressData.Password;
       }
 
       /* DHCP Server returns our incoming packet, which we decode, if it
@@ -394,58 +120,15 @@
       string response = null;
       try {
         returnPacket = new DHCPPacket(
-				      dhcp_client.SendMessage(dhcpPacket.decodedPacket));
-      }
-      catch (Exception e)
-      {
+          dhcpClient.SendMessage(dhcpPacket.decodedPacket));
+      }
+      catch (Exception e) {
         System.Console.WriteLine(e);
         response = e.ToString();
       }
       if(returnPacket != null &&
         returnPacket.decodedPacket.return_message == "Success") {
         /* Convert the packet into byte format, run Arp and Route updater */
-<<<<<<< HEAD
-	returnPacket.EncodePacket();
-	ether.SendPacket(returnPacket.packet, 0x800);
-        /* Do we have a new IP address, if so (re)start Brunet */
-	string newAddress = DHCPCommon.BytesToString(
-						     returnPacket.decodedPacket.yiaddr, '.');
-        String newNetmask = DHCPCommon.BytesToString(((DHCPOption) returnPacket.
-						      decodedPacket.options[1]).byte_value, '.');
-
-	bool changed = false;
-	if (Virtual_IPAddress == null || Virtual_IPAddress != newAddress ||
-	    newNetmask != Netmask) {
-	  changed = true;
-	}
-
-	Netmask = newNetmask;
-	Virtual_IPAddress = newAddress;
-	config.DHCPData.IPAddress = Virtual_IPAddress;
-	config.DHCPData.Netmask = Netmask;
-	config.DHCPData.Password = returnPacket.decodedPacket.StoredPassword;
-	UpdateConfiguration(ConfigFile);
-
-	if (changed) {
-	  if (config.IPConfig == "dhcp") {
-	    Start();
-	    routes = new RoutingTable();
-	  } else if (config.IPConfig == "dhcp-dht") {
-	    //we will need to register a few handlers
-	    if (config.IPConfig == "dhcp-dht") {
-	      IPPacketHandler ip_handler = new IPPacketHandler(ether, debug,
-							       IPAddress.Parse(Virtual_IPAddress));
-	      brunet.Resubscribe(ip_handler);
-	    }
-	  }
-	}
-	// if(config.Setup == "auto") {
-// 	  if(config.Hostname == null)
-// 	    routines.SetHostname(routines.DHCPGetHostname(Virtual_IPAddress));
-// 	  else
-// 	    routines.SetHostname(config.Hostname);
-// 	}
-=======
          returnPacket.EncodePacket();
          ether.SendPacket(returnPacket.packet, 0x800, node.mac);
         /* Do we have a new IP address, if so (re)start Brunet */
@@ -462,7 +145,6 @@
           IPRouterConfigHandler.Write(ConfigFile, config);
           BrunetStart();
         }
->>>>>>> adbbfe2a
       }
       else {
         if (returnPacket != null)
@@ -474,29 +156,21 @@
         Console.WriteLine("\nSorry, this program will sleep and try again later.");
         Thread.Sleep(600);
       }
-      //reset the status back to "inactive"
-      dhcp_client_status = 0;
-    }
-
-    /** This function provides for updations to the brunet ARP table during miss
-     *  handling. 
-     */
-    public static void RouteMissCallback(IPAddress ip, Address target) {
-      brunet_arp_cache.Add(ip, target);
-    }
-
-    /** This function allows to gracefully disconnect a node on a keyboard interrupt
-     */
+    }
+
     private static void InterruptHandler(int signal) {
       Console.Error.WriteLine("Receiving signal: {0}. Exiting", signal);
-      if (brunet != null && brunet.Node != null) {
-	brunet.Node.Disconnect();
+      if (node.brunet != null) {
+        node.brunet.Disconnect();
       }
       Console.WriteLine("Exiting....");
       Thread.Sleep(5000);
       Environment.Exit(1);
     }
 
+    public static void RouteMissCallback(IPAddress ip, Address target) {
+      brunet_arp_cache.Add(ip, target);
+    }
 
     static void Main(string []args) {
       //configuration file 
@@ -522,25 +196,20 @@
         RemoteTAs.Add(ta);
       }
 
-<<<<<<< HEAD
-      //register an appropriate signal handler here
-      Stdlib.signal(Signum.SIGINT, new SignalHandler(InterruptHandler));
-
-      routines = new OSDependent();
-=======
       if(config.NodeAddress == null) {
         byte [] temp = IPOP_Common.GenerateAddress();
         config.NodeAddress = IPOP_Common.BytesToString(temp, ':');
         IPRouterConfigHandler.Write(ConfigFile, config);
       }
 
+      Stdlib.signal(Signum.SIGINT, new SignalHandler(InterruptHandler));
+
       debug = false;
       if (args.Length == 3)
         debug = true;
 
       routerMAC = new byte[]{0xFE, 0xFD, 0, 0, 0, 0};
 
->>>>>>> adbbfe2a
       System.Console.WriteLine("IPRouter starting up...");
       ether = new Ethernet(config.device, routerMAC);
       if (ether.Open() < 0) {
@@ -549,68 +218,24 @@
       }
 
       node = new NodeMapping();
-      dhcp = false;
-      if(config.AddressData != null && config.AddressData.DHCPServerAddress != null) {
-        DHCPClient.DHCPInit(config.AddressData.DHCPServerAddress);
-        dhcp = true;
-      }
+      if(config.AddressData != null && config.AddressData.DHCPServerAddress != null)
+        dhcpClient = new SoapDHCPClient(config.AddressData.DHCPServerAddress);
+      else
+        dhcpClient = new DhtDHCPClient(node.brunet.dht);
 
       if(config.AddressData != null && config.AddressData.IPAddress != null 
         && config.AddressData.Netmask != null) {
         node.ip = IPAddress.Parse(config.AddressData.IPAddress);
         node.netmask = config.AddressData.Netmask;
         //setup Brunet node
-<<<<<<< HEAD
-        Start();
-        //build a new routes table and populate it artificially
-        routes = new RoutingTable();
-      } else if (config.IPConfig == "dhcp") {
-	//in this case we start the Brunet node upfront
-        Nameservers = routines.GetNameservers();
-        dhcp_client = new SoapDHCPClient(config.DHCPData.DHCPServerAddress);
-        if(config.DHCPData.IPAddress != null && config.DHCPData.Netmask != null) {
-          Virtual_IPAddress = config.DHCPData.IPAddress;
-          Netmask = config.DHCPData.Netmask;
-	  Start();
-          routes = new RoutingTable();
-          if(config.Setup == "auto") {
-            if(config.Hostname == null)
-              routines.SetHostname(routines.DHCPGetHostname(Virtual_IPAddress));
-            else
-              routines.SetHostname(config.Hostname);
-          }
-        }
-        else {
-          Virtual_IPAddress = null;
-          Netmask = null;
-        }
-      } else if (config.IPConfig == "dhcp-dht") {
-	Nameservers = routines.GetNameservers();
-        if (config.DHCPData.IPAddress != null && config.DHCPData.Netmask != null) {
-          Virtual_IPAddress = config.DHCPData.IPAddress;
-          Netmask = config.DHCPData.Netmask;	  
-	}
-	RandomStart();
-	dhcp_client = new DhtDHCPClient(brunet.Dht);
-	routes = new RoutingTable();
-	brunet_arp_cache = new Cache(100);
-	RouteMissHandler.RouteMissDelegate dlgt =
-	  new RouteMissHandler.RouteMissDelegate(RouteMissCallback);
-	
-	_route_miss_handler = new RouteMissHandler(brunet.Dht, config.ipop_namespace, dlgt);
-      }
-      // else wait for dhcp packet below
-=======
-        BrunetStart();
-      }
->>>>>>> adbbfe2a
+      }
+
+      BrunetStart();
 
       ethernet = false;
-      brunet = false;
       //start the asynchronous communication now
       while(true) {
         //now the packet
-	Console.WriteLine("reading a packet out");
         byte [] packet = ether.ReceivePacket();
         //Console.WriteLine("read a packet of length: {0}", packet.Length);
         if (packet == null) {
@@ -664,55 +289,22 @@
             destPort);
         }
 
-<<<<<<< HEAD
-        if(srcPort == 68 && destPort == 67 && protocol == 17 && 
-          (config.IPConfig == "dhcp" || config.IPConfig == "dhcp-dht")) {
-          if (debug) 
-=======
-        if(srcPort == 68 && destPort == 67 && protocol == 17 && dhcp) {
+        if(srcPort == 68 && destPort == 67 && protocol == 17) {
           if (debug)
->>>>>>> adbbfe2a
             Console.WriteLine("DHCP Packet");
-	  Console.WriteLine("dhcp packet");
-	  if (dhcp_client_status == 1) {
-	    continue;
-	  }
-	  dhcp_client_status = 1;
-	  ThreadPool.QueueUserWorkItem(new WaitCallback(ProcessDHCP), (object) buffer);
-	  continue;
-        }
-<<<<<<< HEAD
-	if (routes == null) {
-	  Console.WriteLine("routes is null");
-	}
-	
-        if(status == 1) {
-	  AHAddress target = null;
-	  if (config.IPConfig == "dhcp" || config.IPConfig == "static") { 
-	    target = (AHAddress) routes.SearchRoute(destAddr);
-	    if (target == null) {
-	      target = new AHAddress(GetHash(destAddr));
-	      routes.AddRoute(destAddr, target);
-	    }
-	  } else if (config.IPConfig == "dhcp-dht") {
-	    target = (AHAddress) brunet_arp_cache.Get(destAddr);
-	    if (target == null) {
-	      Console.WriteLine("Incurring a route miss for virtual ip: {0}", destAddr);
-	      _route_miss_handler.HandleRouteMiss(destAddr);
-	      //in this case we cannot handle the packet right away
-	      continue;
-	    }
-	  }
-	  
-=======
-        else if(brunet) {
-          AHAddress target = new AHAddress(IPOP_Common.GetHash(destAddr));
->>>>>>> adbbfe2a
-          if (debug) {
-            Console.WriteLine("Brunet destination ID: {0}", target);
-          }
-          node.brunet.SendPacket(target, buffer);
-        }
+          ThreadPool.QueueUserWorkItem(new WaitCallback(ProcessDHCP), (object) buffer);
+          continue;
+        }
+        AHAddress target = (AHAddress) brunet_arp_cache.Get(destAddr);
+        if (target == null) {
+          Console.WriteLine("Incurring a route miss for virtual ip: {0}", destAddr);
+          route_miss_handler.HandleRouteMiss(destAddr);
+          continue;
+        }
+        if (debug) {
+          Console.WriteLine("Brunet destination ID: {0}", target);
+        }
+        node.brunet.SendPacket(target, buffer);
       }
     }
   }
